--- conflicted
+++ resolved
@@ -372,11 +372,7 @@
         )
 
         # + 1e-6 for numerical stability, in case esum is too small
-<<<<<<< HEAD
-        g.nodes["atoms"].data["esum"] = g.nodes["atoms"].data["esum"] + 1e-6
-=======
         g.nodes["atom"].data["esum"] = g.nodes["atom"].data["esum"] + 1e-6
->>>>>>> c4b51667
 
         # attention score
         g.apply_edges(fn.e_div_v("eh", "esum", "alpha_h"), etype="bond")
